--- conflicted
+++ resolved
@@ -125,13 +125,8 @@
     def __call__(self, dataset: Dataset, num_samples: int, model: nn.Module, target_layer: str) -> Image:
         
         if num_samples > len(dataset):
-<<<<<<< HEAD
             num_samples = len(dataset)
-=======
-            selected_images = [img for img in dataset.inputs]
-            selected_targets = [dict(label=target) if isinstance(target, torch.Tensor) else target for target in dataset.targets]
-            return  selected_images, selected_targets
->>>>>>> 9000a236
+
         
         # register forward hook to get features
         self.target_layer = target_layer
@@ -145,7 +140,6 @@
         
         # storage the tensor samples to list
         selected_images = [dataset.inputs[idx] for idx in selected_samples_indices]
-<<<<<<< HEAD
         selected_targets = [dataset.targets[idx] for idx in selected_samples_indices]
         logits = outputs['logits']
         features = outputs['features']
@@ -155,10 +149,7 @@
         
         # remove hook
         self.remove_hook()
-=======
-        selected_targets = [dict(label=dataset.targets[idx]) if isinstance(dataset.targets[idx], torch.Tensor) else dataset.targets[idx] \
-                           for idx in selected_samples_indices]
->>>>>>> 9000a236
+
         
         return selected_images, selected_targets
     
@@ -242,11 +233,9 @@
                     uncertainty_value = 1 - cert_value
                     uncertainty_scores.append(uncertainty_value)
                     labels.append(y['label'][i].item())
-<<<<<<< HEAD
                     logits.append(cert_value)
                     features.append(self.features[self.target_layer][i].detach().cpu().squeeze())
-=======
->>>>>>> 9000a236
+
 
         # return back the original transform
         dataset.transform = original_dataset_transform
@@ -283,7 +272,6 @@
     def __call__(self, x: torch.Tensor, y: Dict[str, torch.Tensor], model: nn.Module, num_samples: int, target_layer: str) -> List[torch.Tensor]:
         len_inputs = x.shape[0]
         if num_samples > len_inputs:
-<<<<<<< HEAD
             num_samples = len_inputs
 
         # register forward hook to get features
@@ -305,22 +293,7 @@
         
         # remove hook
         self.remove_hook()
-=======
-            selected_images = [x_ for x_ in x]
-            selected_targets = [dict(label=y_) for y_ in y]
-            return selected_images, selected_targets
-        
-        samples_scores, logits = self._compute_score(x, y, model)        
-        selected_samples_indices = self._select_indices(samples_scores, num_samples=num_samples)
-        
-        assert len(selected_samples_indices) == num_samples
-        selected_images, selected_targets, selected_logits = x[selected_samples_indices], y[selected_samples_indices], logits[selected_samples_indices]
-        
-        # convert batch tensor to list of tensor
-        selected_images = [x.detach().cpu() for x in selected_images]
-        selected_targets = [dict(label=selected_targets[idx].detach().cpu(), logit=selected_logits[idx].detach().cpu()) \
-                            for idx in range(selected_targets.shape[0])]
->>>>>>> 9000a236
+
         
         return selected_images, selected_targets
 
@@ -365,13 +338,10 @@
                 logits.append(logit[i].detach())
                 features.append(self.features[self.target_layer][i].detach().squeeze())
         
-<<<<<<< HEAD
         outputs['logits'] = logits
         outputs['features'] = features
         return samples_scores, outputs        
-=======
-        return samples_scores, logit      
->>>>>>> 9000a236
+
                 
     def remove_hook(self):
         """
@@ -427,13 +397,9 @@
     def embedding(self) -> Dict[str, torch.Tensor]:
         return self._embedding
     
-<<<<<<< HEAD
-
-
-=======
-    
-    
->>>>>>> 9000a236
+
+
+
 class SoftmaxT(nn.Module):
 
     def __init__(self, temperature: Union[float, int, torch.Tensor]) -> None:
@@ -451,7 +417,6 @@
             out = F.softmax(out, dim=1)
         elif act_f == 'log_softmax':
             out = F.log_softmax(out, dim=1)
-<<<<<<< HEAD
         return out    
 
 
@@ -510,6 +475,3 @@
         for i in range(len(self.loss_modules)):
             loss += self.loss_modules[i].module(embeddings, labels) * (self.loss_modules[i].weight).type_as(loss)
         return loss
-=======
-        return out    
->>>>>>> 9000a236
